# Build stage
FROM gradle:8.5-jdk17 AS build
WORKDIR /app
COPY build.gradle settings.gradle ./
COPY gradle ./gradle
COPY src ./src
RUN gradle build --no-daemon -x test

# Runtime stage
FROM openjdk:17-slim
WORKDIR /app
COPY --from=build /app/build/libs/*.jar app.jar
<<<<<<< HEAD
COPY docker-entrypoint.sh /entrypoint.sh
=======
>>>>>>> fa670b26

EXPOSE 8080
ENTRYPOINT ["/entrypoint.sh"]<|MERGE_RESOLUTION|>--- conflicted
+++ resolved
@@ -10,10 +10,8 @@
 FROM openjdk:17-slim
 WORKDIR /app
 COPY --from=build /app/build/libs/*.jar app.jar
-<<<<<<< HEAD
+
 COPY docker-entrypoint.sh /entrypoint.sh
-=======
->>>>>>> fa670b26
 
 EXPOSE 8080
 ENTRYPOINT ["/entrypoint.sh"]