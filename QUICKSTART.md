--- conflicted
+++ resolved
@@ -11,40 +11,9 @@
 
 ---
 
-<<<<<<< HEAD
-## 🎯 가장 쉬운 방법 - 자동 설정 스크립트 사용! ⭐
-
-### 옵션 1: 로컬 설정 스크립트 (추천!)
-```bash
-# 1. 프로젝트 클론
-git clone https://github.com/prgrms-aibe-devcourse/AIBE2_FinalProject_Compass_BE.git
-cd AIBE2_FinalProject_Compass_BE
-
-# 2. 자동 설정 스크립트 실행
-./scripts/setup-env.sh
-
-# 3. Docker 서비스 시작
-docker-compose up -d postgres redis
-
-# 4. 애플리케이션 실행
-./gradlew bootRun
-```
-
-스크립트가 자동으로:
-- `.env.example`을 복사하여 `.env` 생성
-- 필요한 API 키 입력 안내
-- 기본값 자동 설정
-
-### 옵션 2: GitHub Actions로 .env 파일 다운로드
-1. [GitHub Actions](https://github.com/prgrms-aibe-devcourse/AIBE2_FinalProject_Compass_BE/actions) 페이지 접속
-2. **Environment Setup Helper** 워크플로우 선택
-
-## 🎯 IntelliJ IDEA 사용자 (수동 설정)
-=======
 ## 🎯 가장 쉬운 방법 - 5분 만에 시작! ⭐
 
 ### 단 3단계로 개발 환경 구축:
->>>>>>> 4ff996e0
 
 ```bash
 # 1. 프로젝트 클론
@@ -55,35 +24,9 @@
 # 💡 Discord #compass-backend 채널에서 .env 파일 다운로드
 # 다운로드한 .env 파일을 프로젝트 루트에 복사
 
-<<<<<<< HEAD
-### 2️⃣ 환경 변수 자동 설정
-```bash
-# IntelliJ Terminal에서 실행
-./scripts/setup-env.sh
-```
-
-### 3️⃣ IntelliJ 환경 변수 설정 (선택사항)
-1. **Run → Edit Configurations...**
-2. **Spring Boot → CompassApplication** 선택
-3. **Environment variables** 클릭
-4. 아래 내용 붙여넣기:
-```properties
-GOOGLE_CREDENTIALS_BASE64=<GitHub Secrets에서 복사한 값>
-GOOGLE_CLOUD_PROJECT_ID=travelagent-468611
-GOOGLE_CLOUD_LOCATION=us-central1
-OPENAI_API_KEY=<GitHub Secrets에서 복사한 값>
-DB_HOST=localhost
-DB_PORT=5432
-DB_NAME=compass
-DB_USERNAME=compass_user
-DB_PASSWORD=compass_password
-REDIS_HOST=localhost
-REDIS_PORT=6379
-=======
 # 3. Docker 서비스 시작 & 애플리케이션 실행
 docker-compose up -d postgres redis
 ./gradlew bootRun
->>>>>>> 4ff996e0
 ```
 
 **완료! 🎉** 이제 http://localhost:8080/health 접속해서 확인
