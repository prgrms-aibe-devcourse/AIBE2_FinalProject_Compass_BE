package com.compass.domain.trip;

import com.compass.domain.common.BaseEntity;
import com.compass.domain.user.entity.User;
import jakarta.persistence.*;
import lombok.AccessLevel;
import lombok.AllArgsConstructor;
import lombok.Builder;
import lombok.Getter;
import lombok.NoArgsConstructor;
import org.hibernate.annotations.JdbcTypeCode;
import org.hibernate.annotations.SQLDelete;
import org.hibernate.annotations.SQLRestriction;
import org.hibernate.type.SqlTypes;

import java.time.LocalDate;
import java.time.LocalDateTime;
import java.util.ArrayList;
import java.util.List;
import java.util.UUID;

@Getter
@Entity
@Table(name = "trips")
@NoArgsConstructor(access = AccessLevel.PROTECTED)
@SQLDelete(sql = "UPDATE trips SET deleted_at = NOW() WHERE id = ?")
@SQLRestriction("deleted_at IS NULL")
public class Trip extends BaseEntity {



    @Column(columnDefinition = "uuid", updatable = false, nullable = false)
    private UUID tripUuid = UUID.randomUUID();

    @ManyToOne(fetch = FetchType.LAZY)
    @JoinColumn(name = "user_id", nullable = false)
    private User user;

    // TODO: 추후 ChatThread 엔티티와 연관관계 설정
    private Long threadId;

    private String title;

    private String destination;

    private LocalDate startDate;

    private LocalDate endDate;
    
    private Integer numberOfPeople;

    private Integer totalBudget;

    @Enumerated(EnumType.STRING)
    @Column(nullable = false)
    private TripStatus status;

    @JdbcTypeCode(SqlTypes.JSON)
    @Column(columnDefinition = "jsonb")
    private String tripMetadata;

    @Version
    private Integer version;

    private LocalDateTime deletedAt;

    @OneToMany(mappedBy = "trip", cascade = CascadeType.ALL, orphanRemoval = true)
    private List<TripDetail> details = new ArrayList<>();

<<<<<<< HEAD
    // Lombok @Builder가 자동으로 생성하므로 수동 생성자 제거

    // Constructor for DTO usage
    public Trip(Long userId, Long threadId, String title, String destination, LocalDate startDate, LocalDate endDate, Integer numberOfPeople, Integer totalBudget, String status, String tripMetadata) {
        this.tripUuid = UUID.randomUUID(); // Initialize final field
        this.userId = userId;
=======
    @Builder
    public Trip(User user, Long threadId, String title, String destination, LocalDate startDate, LocalDate endDate, Integer numberOfPeople, Integer totalBudget, TripStatus status, String tripMetadata) {
        this.user = user;
>>>>>>> 842ce669
        this.threadId = threadId;
        this.title = title;
        this.destination = destination;
        this.startDate = startDate;
        this.endDate = endDate;
        this.numberOfPeople = numberOfPeople;
        this.totalBudget = totalBudget;
<<<<<<< HEAD
        this.status = status;
=======
        this.status = (status != null) ? status : TripStatus.PLANNING;
>>>>>>> 842ce669
        this.tripMetadata = tripMetadata;
        this.details = new ArrayList<>();
    }

    public void addDetail(TripDetail detail) {
        details.add(detail);
        detail.setTrip(this);
    }
}<|MERGE_RESOLUTION|>--- conflicted
+++ resolved
@@ -1,7 +1,6 @@
 package com.compass.domain.trip;
 
 import com.compass.domain.common.BaseEntity;
-import com.compass.domain.user.entity.User;
 import jakarta.persistence.*;
 import lombok.AccessLevel;
 import lombok.AllArgsConstructor;
@@ -32,13 +31,12 @@
     @Column(columnDefinition = "uuid", updatable = false, nullable = false)
     private UUID tripUuid = UUID.randomUUID();
 
-    @ManyToOne(fetch = FetchType.LAZY)
-    @JoinColumn(name = "user_id", nullable = false)
-    private User user;
+    // TODO: 추후 User 엔티티와 연관관계 설정
+    private Long userId;
 
     // TODO: 추후 ChatThread 엔티티와 연관관계 설정
     private Long threadId;
-
+    
     private String title;
 
     private String destination;
@@ -51,9 +49,7 @@
 
     private Integer totalBudget;
 
-    @Enumerated(EnumType.STRING)
-    @Column(nullable = false)
-    private TripStatus status;
+    private String status = "PLANNING";
 
     @JdbcTypeCode(SqlTypes.JSON)
     @Column(columnDefinition = "jsonb")
@@ -67,18 +63,11 @@
     @OneToMany(mappedBy = "trip", cascade = CascadeType.ALL, orphanRemoval = true)
     private List<TripDetail> details = new ArrayList<>();
 
-<<<<<<< HEAD
     // Lombok @Builder가 자동으로 생성하므로 수동 생성자 제거
 
     // Constructor for DTO usage
     public Trip(Long userId, Long threadId, String title, String destination, LocalDate startDate, LocalDate endDate, Integer numberOfPeople, Integer totalBudget, String status, String tripMetadata) {
-        this.tripUuid = UUID.randomUUID(); // Initialize final field
         this.userId = userId;
-=======
-    @Builder
-    public Trip(User user, Long threadId, String title, String destination, LocalDate startDate, LocalDate endDate, Integer numberOfPeople, Integer totalBudget, TripStatus status, String tripMetadata) {
-        this.user = user;
->>>>>>> 842ce669
         this.threadId = threadId;
         this.title = title;
         this.destination = destination;
@@ -86,11 +75,7 @@
         this.endDate = endDate;
         this.numberOfPeople = numberOfPeople;
         this.totalBudget = totalBudget;
-<<<<<<< HEAD
-        this.status = status;
-=======
-        this.status = (status != null) ? status : TripStatus.PLANNING;
->>>>>>> 842ce669
+        this.status = (status != null) ? status : "PLANNING";
         this.tripMetadata = tripMetadata;
         this.details = new ArrayList<>();
     }
