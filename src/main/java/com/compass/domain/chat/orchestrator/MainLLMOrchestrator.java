package com.compass.domain.chat.orchestrator;

import com.compass.domain.chat.model.context.TravelContext;
import com.compass.domain.chat.model.enums.Intent;
import com.compass.domain.chat.model.enums.TravelPhase;
import com.compass.domain.chat.model.request.ChatRequest;
import com.compass.domain.chat.model.response.ChatResponse;
import com.compass.domain.chat.service.ChatThreadService;
import lombok.RequiredArgsConstructor;
import lombok.extern.slf4j.Slf4j;
import org.springframework.ai.chat.messages.Message;
import org.springframework.ai.chat.messages.SystemMessage;
import org.springframework.ai.chat.messages.UserMessage;
import org.springframework.ai.chat.model.ChatModel;
import org.springframework.ai.chat.prompt.Prompt;
import org.springframework.beans.factory.annotation.Autowired;
import org.springframework.stereotype.Service;

import java.util.List;

// 메인 오케스트레이터 서비스
@Slf4j
@Service
@RequiredArgsConstructor
public class MainLLMOrchestrator {

    private final IntentClassifier intentClassifier;
    private final PhaseManager phaseManager;
    private final ChatThreadService chatThreadService;
<<<<<<< HEAD
    private final ContextManager contextManager;

    @Autowired(required = false)
    private ChatModel chatModel;  // Spring AI ChatModel 인터페이스
=======
    private final ChatModel chatModel;  // Spring AI ChatModel 인터페이스 (필수)
>>>>>>> 0d972e37

    // 채팅 요청 처리
    public ChatResponse processChat(ChatRequest request) {
        log.debug("채팅 요청 처리 시작: threadId={}, userId={}",
                request.getThreadId(), request.getUserId());

        // 컨텍스트 조회 또는 생성
        var context = contextManager.getOrCreateContext(request);

        // 대화 횟수 증가
        context.incrementConversation();

        // Intent 분류
        var intent = intentClassifier.classify(request.getMessage());
        log.debug("분류된 Intent: {}", intent);

        // 현재 Phase 확인
        var currentPhase = TravelPhase.valueOf(context.getCurrentPhase());
        log.debug("현재 Phase: {}", currentPhase);

        // Phase 전환 처리
        var nextPhase = handlePhaseTransition(currentPhase, intent, context);

        // 응답 생성
        return generateResponse(request, intent, nextPhase, context);
    }

    // Phase 전환 처리
    private TravelPhase handlePhaseTransition(TravelPhase currentPhase, Intent intent,
                                              TravelContext context) {
        var nextPhase = phaseManager.determineNextPhase(currentPhase, intent, context);

        if (nextPhase != currentPhase) {
            log.info("Phase 전환: {} -> {}", currentPhase, nextPhase);
            context.setCurrentPhase(nextPhase.name());
            contextManager.updateContext(context);
        }

        return nextPhase;
    }


    // 응답 생성
    private ChatResponse generateResponse(ChatRequest request, Intent intent,
                                         TravelPhase phase, TravelContext context) {
        String content;

        // ChatModel이 설정되어 있으면 LLM 사용, 아니면 Mock 응답
        if (chatModel != null) {
            content = generateLLMResponse(request, intent, phase);
        } else {
            content = generateMockResponse(request, intent, phase);
        }

        // 응답 타입 결정
        var responseType = determineResponseType(intent, phase);

        return ChatResponse.builder()
            .content(content)
            .type(responseType)
            .data(buildResponseData(intent, phase, context))
            .nextAction(determineNextAction(intent, phase))
            .build();
    }

    // LLM 응답 생성
    private String generateLLMResponse(ChatRequest request, Intent intent, TravelPhase phase) {
        try {
            // 프롬프트 메시지 구성
            var messages = buildPromptMessages(request, intent, phase);
            var prompt = new Prompt(messages);

            // LLM 호출
            var response = chatModel.call(prompt);
            return response.getResult().getOutput().getContent();
        } catch (Exception e) {
            log.error("LLM 호출 실패: {}", e.getMessage());
            // 실패 시 Mock 응답 반환
            return generateMockResponse(request, intent, phase);
        }
    }

    // 프롬프트 메시지 구성
    private List<Message> buildPromptMessages(ChatRequest request, Intent intent, TravelPhase phase) {
        return List.of(
            new SystemMessage(buildSystemPrompt(intent, phase)),
            new UserMessage(request.getMessage())
        );
    }

    // 시스템 프롬프트 구성 - 여행 계획으로 자연스럽게 유도
    private String buildSystemPrompt(Intent intent, TravelPhase phase) {
        // 모든 대화를 여행 계획으로 유도하는 전략적 프롬프트
        return String.format("""
            당신은 친근하고 열정적인 여행 계획 전문가입니다.
            목표: 자연스럽게 대화를 이끌어 사용자가 여행 계획을 세우도록 도와주기

            현재 Intent: %s
            현재 Phase: %s

            대화 전략:
            1. GENERAL_CHAT: 일반 대화에서도 여행 관련 화제로 자연스럽게 전환
               예: "안녕하세요! 오늘은 어떤 일로 찾아오셨나요? 혹시 여행 계획이 있으신가요?"

            2. TRAVEL_QUESTION: 여행 질문에 답하면서 전체 여행 계획의 필요성 제안
               예: "파리 날씨 정보를 알려드렸는데, 파리 여행 계획을 함께 세워볼까요?"

            3. TRAVEL_INFO_COLLECTION: 본격적인 여행 정보 수집 시작
               예: "좋아요! 완벽한 여행 계획을 위해 몇 가지 정보가 필요합니다."

            항상 긍정적이고 도움이 되는 톤을 유지하며,
            사용자가 여행에 관심을 갖도록 자연스럽게 유도하세요.
            """, intent, phase);
    }

    // 임시 응답 생성 메서드 - 여행 계획으로 유도하는 응답
    private String generateMockResponse(ChatRequest request, Intent intent, TravelPhase phase) {
        // Intent와 Phase를 고려한 전략적 응답
        if (phase == TravelPhase.INITIALIZATION) {
            return switch (intent) {
                case GENERAL_CHAT -> """
                    안녕하세요! 오늘 기분은 어떠신가요? 😊
                    요즘 날씨가 정말 좋은데, 어디론가 떠나고 싶지 않으신가요?
                    제가 멋진 여행 계획을 도와드릴 수 있어요!
                    """;
                case TRAVEL_QUESTION -> """
                    네, 여행 관련 질문이시군요! 기꺼이 도와드리겠습니다.
                    그런데 혹시 구체적인 여행 계획을 세우는 데도 관심이 있으신가요?
                    완벽한 여행 일정을 함께 만들어볼 수 있어요!
                    """;
                case TRAVEL_INFO_COLLECTION -> """
                    좋아요! 여행 계획을 시작해볼까요? 🎉
                    완벽한 여행을 위해 몇 가지 정보를 알려주세요.
                    어디로 가고 싶으신지, 언제쯤 떠나실 예정인지 궁금해요!
                    """;
                default -> "무엇을 도와드릴까요? 여행 계획이 있으신가요?";
            };
        }

        // 다른 Phase들의 기본 응답
        return switch (phase) {
            case INITIALIZATION -> "이미 처리됨";
            case INFORMATION_COLLECTION -> """
                여행 정보를 수집 중이에요! 🗺️
                목적지, 날짜, 예산, 동행자 정보를 알려주시면
                맞춤형 여행 일정을 만들어드릴게요.
                """;
            case PLAN_GENERATION -> "여행 계획을 생성 중입니다... ✈️";
            case FEEDBACK_REFINEMENT -> "피드백을 반영하여 계획을 수정하고 있습니다. 🔧";
            case COMPLETION -> "완벽한 여행 계획이 완성되었습니다! 🎊";
        };
    }

    // 응답 타입 결정
    private String determineResponseType(Intent intent, TravelPhase phase) {
        // 단순화된 Intent로 기본 TEXT 타입만 사용
        if (phase == TravelPhase.PLAN_GENERATION) {
            return "ITINERARY";
        }
        return "TEXT";
    }

    // 응답 데이터 구성
    private Object buildResponseData(Intent intent, TravelPhase phase, TravelContext context) {
        // 필요한 경우 추가 데이터 반환
        if (intent == Intent.TRAVEL_INFO_COLLECTION) {
            return context.getCollectedInfo();
        } else if (phase == TravelPhase.PLAN_GENERATION) {
            return context.getTravelPlan();
        }
        return null;
    }

    // 다음 액션 결정
    private String determineNextAction(Intent intent, TravelPhase phase) {
        // Switch Expression 활용
        return switch (phase) {
            case INFORMATION_COLLECTION -> "COLLECT_MORE_INFO";
            case FEEDBACK_REFINEMENT -> "REFINE_PLAN";
            case COMPLETION -> "SAVE_OR_EXPORT";
            default -> "CONTINUE";
        };
    }

    // 컨텍스트 초기화
    public void resetContext(String threadId) {
        contextManager.resetContext(threadId);
    }
}<|MERGE_RESOLUTION|>--- conflicted
+++ resolved
@@ -27,14 +27,12 @@
     private final IntentClassifier intentClassifier;
     private final PhaseManager phaseManager;
     private final ChatThreadService chatThreadService;
-<<<<<<< HEAD
+
     private final ContextManager contextManager;
 
     @Autowired(required = false)
     private ChatModel chatModel;  // Spring AI ChatModel 인터페이스
-=======
-    private final ChatModel chatModel;  // Spring AI ChatModel 인터페이스 (필수)
->>>>>>> 0d972e37
+
 
     // 채팅 요청 처리
     public ChatResponse processChat(ChatRequest request) {
