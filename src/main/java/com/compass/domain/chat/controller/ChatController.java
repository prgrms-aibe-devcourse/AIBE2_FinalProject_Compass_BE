--- conflicted
+++ resolved
@@ -1,14 +1,14 @@
 package com.compass.domain.chat.controller;
 
-<<<<<<< HEAD
+
 import com.compass.domain.chat.dto.ChatDtos;
 import com.compass.domain.chat.service.ChatService;
-=======
+
 import com.compass.domain.chat.dto.PromptRequest;
 import com.compass.domain.chat.dto.PromptResponse;
 import com.compass.domain.chat.service.ChatModelService;
 import com.compass.domain.chat.service.PromptTemplateService;
->>>>>>> a0ac59ea
+
 import io.swagger.v3.oas.annotations.Operation;
 import io.swagger.v3.oas.annotations.Parameter;
 import io.swagger.v3.oas.annotations.responses.ApiResponse;
@@ -35,11 +35,11 @@
 @Tag(name = "Chat", description = "Chat API for AI model interactions")
 @RequiredArgsConstructor
 public class ChatController {
-<<<<<<< HEAD
+
 
     private final ChatService chatService;
 
-=======
+
     
     private final ChatModelService geminiChatService;
     private final ChatModelService openAiChatService;
@@ -53,7 +53,7 @@
         this.promptTemplateService = promptTemplateService;
     }
     
->>>>>>> a0ac59ea
+
     @Operation(summary = "Send message to Gemini", description = "Process user message with Gemini 2.5 Flash model")
     @ApiResponses(value = {
             @ApiResponse(responseCode = "200", description = "Successfully processed message"),
@@ -125,7 +125,7 @@
         response.put("openai", "Ready (fallback)");
         return ResponseEntity.ok(response);
     }
-<<<<<<< HEAD
+
 
     /**
      * REQ-CHAT-001: 채팅방 생성 API
@@ -177,7 +177,8 @@
             return ResponseEntity.status(HttpStatus.NOT_FOUND).body(null);
         }
         return ResponseEntity.ok(messages);
-=======
+    }
+}
     
     @Operation(summary = "Chat with template-based prompt", 
               description = "Process user message with intelligent template selection and personalization")
@@ -265,6 +266,5 @@
         }
         
         return ResponseEntity.ok(promptTemplateService.getTemplateDetails(templateName));
->>>>>>> a0ac59ea
     }
 }