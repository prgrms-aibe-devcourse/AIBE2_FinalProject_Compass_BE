package com.compass.config.jwt;

import io.jsonwebtoken.Claims;
import io.jsonwebtoken.Jwts;
import io.jsonwebtoken.SignatureAlgorithm;
import io.jsonwebtoken.security.Keys;
import jakarta.annotation.PostConstruct;
import jakarta.servlet.http.HttpServletRequest;
import lombok.RequiredArgsConstructor;
import org.springframework.beans.factory.annotation.Value;
import org.springframework.security.authentication.UsernamePasswordAuthenticationToken;
import org.springframework.security.core.Authentication;
import org.springframework.security.core.userdetails.UserDetails;
import org.springframework.security.core.userdetails.UserDetailsService;
import org.springframework.stereotype.Component;
import org.springframework.util.StringUtils;

import java.security.Key;
import java.nio.charset.StandardCharsets;
import java.util.Date;
import java.util.List;

@Component
@RequiredArgsConstructor
public class JwtTokenProvider {

    @Value("${jwt.secret}")
    private String accessSecretKey;
    @Value("${jwt.refresh-secret}")
    private String refreshSecretKey;

    @Value("${jwt.access-expiration}")
    private long accessTokenExpiration;
    @Value("${jwt.refresh-expiration}")
    private long refreshTokenExpiration;

    private Key accessKey;
    private Key refreshKey;

    private final UserDetailsService userDetailsService;

    public long getRefreshTokenExpiration() {
        return refreshTokenExpiration;
    }


    @PostConstruct
    protected void init() {
        this.accessKey = Keys.hmacShaKeyFor(accessSecretKey.getBytes(StandardCharsets.UTF_8));
        this.refreshKey = Keys.hmacShaKeyFor(refreshSecretKey.getBytes(StandardCharsets.UTF_8));
    }

    public String createAccessToken(String username) {
        Claims claims = Jwts.claims().setSubject(username);
        Date now = new Date();
        return Jwts.builder()
                .setClaims(claims)
                .setIssuedAt(now)
                .setExpiration(new Date(now.getTime() + accessTokenExpiration))
                .signWith(accessKey, SignatureAlgorithm.HS256)
                .compact();
    }
    
    public String createAccessToken(String username, List<String> roles) {
        Claims claims = Jwts.claims().setSubject(username);
        claims.put("roles", roles);
        Date now = new Date();
        return Jwts.builder()
                .setClaims(claims)
                .setIssuedAt(now)
                .setExpiration(new Date(now.getTime() + accessTokenExpiration))
                .signWith(accessKey, SignatureAlgorithm.HS256)
                .compact();
    }

    public String createRefreshToken() {
        Date now = new Date();
        return Jwts.builder()
                .setIssuedAt(now)
                .setExpiration(new Date(now.getTime() + refreshTokenExpiration))
                .signWith(refreshKey, SignatureAlgorithm.HS256)
                .compact();
    }
    
    public String createRefreshToken(String username) {
        Claims claims = Jwts.claims().setSubject(username);
        Date now = new Date();
        return Jwts.builder()
                .setClaims(claims)
                .setIssuedAt(now)
                .setExpiration(new Date(now.getTime() + refreshTokenExpiration))
                .signWith(refreshKey, SignatureAlgorithm.HS256)
                .compact();
    }

    public Authentication getAuthentication(String accessToken) {
        UserDetails userDetails = userDetailsService.loadUserByUsername(this.getUsername(accessToken));
        return new UsernamePasswordAuthenticationToken(userDetails, "", userDetails.getAuthorities());
    }

    public String getUsername(String accessToken) {
        return Jwts.parserBuilder().setSigningKey(accessKey).build().parseClaimsJws(accessToken).getBody().getSubject();
    }

    public String resolveToken(HttpServletRequest request) {
        String bearerToken = request.getHeader("Authorization");
        if (StringUtils.hasText(bearerToken) && bearerToken.startsWith("Bearer ")) {
            return bearerToken.substring(7);
        }
        return null;
    }

    public boolean validateAccessToken(String token) {
        try {
            Jwts.parserBuilder().setSigningKey(accessKey).build().parseClaimsJws(token);
            return true;
        } catch (Exception e) {
            return false;
        }
    }

    public boolean validateRefreshToken(String token) {
        try {
            Jwts.parserBuilder().setSigningKey(refreshKey).build().parseClaimsJws(token);
            return true;
        } catch (Exception e) {
            return false;
        }
    }
<<<<<<< HEAD
    
    public boolean validateToken(String token) {
        try {
            Jwts.parserBuilder().setSigningKey(accessKey).build().parseClaimsJws(token);
            return true;
        } catch (Exception e) {
            return false;
        }
    }
    
    public String getUserEmail(String token) {
        return Jwts.parserBuilder().setSigningKey(accessKey).build().parseClaimsJws(token).getBody().getSubject();
    }
    
    public Long getAccessTokenValidityInSeconds() {
        return accessTokenExpiration / 1000;
=======


    public Long getExpiration(String accessToken) {
        // accessToken 남은 유효시간
        Claims claims = Jwts.parserBuilder().setSigningKey(accessKey).build().parseClaimsJws(accessToken).getBody();
        Date expiration = claims.getExpiration();
        long now = new Date().getTime();
        return (expiration.getTime() - now);
>>>>>>> 7006c161
    }
}<|MERGE_RESOLUTION|>--- conflicted
+++ resolved
@@ -127,24 +127,6 @@
             return false;
         }
     }
-<<<<<<< HEAD
-    
-    public boolean validateToken(String token) {
-        try {
-            Jwts.parserBuilder().setSigningKey(accessKey).build().parseClaimsJws(token);
-            return true;
-        } catch (Exception e) {
-            return false;
-        }
-    }
-    
-    public String getUserEmail(String token) {
-        return Jwts.parserBuilder().setSigningKey(accessKey).build().parseClaimsJws(token).getBody().getSubject();
-    }
-    
-    public Long getAccessTokenValidityInSeconds() {
-        return accessTokenExpiration / 1000;
-=======
 
 
     public Long getExpiration(String accessToken) {
@@ -153,6 +135,5 @@
         Date expiration = claims.getExpiration();
         long now = new Date().getTime();
         return (expiration.getTime() - now);
->>>>>>> 7006c161
     }
 }