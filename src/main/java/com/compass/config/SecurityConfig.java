--- conflicted
+++ resolved
@@ -18,10 +18,9 @@
 
 import com.compass.config.jwt.JwtAuthenticationFilter;
 import com.compass.config.jwt.JwtTokenProvider;
-// OAuth2 import 임시 비활성화
-// import com.compass.config.oauth.CustomOAuth2UserService;
-// import com.compass.config.oauth.OAuth2AuthenticationFailureHandler;
-// import com.compass.config.oauth.OAuth2AuthenticationSuccessHandler;
+import com.compass.config.oauth.CustomOAuth2UserService;
+import com.compass.config.oauth.OAuth2AuthenticationFailureHandler;
+import com.compass.config.oauth.OAuth2AuthenticationSuccessHandler;
 
 import lombok.RequiredArgsConstructor;
 
@@ -31,13 +30,6 @@
 public class SecurityConfig {
 
     private final JwtTokenProvider jwtTokenProvider;
-<<<<<<< HEAD
-    // OAuth2 의존성 임시 비활성화
-    // private final CustomOAuth2UserService customOAuth2UserService;
-    // private final OAuth2AuthenticationSuccessHandler oAuth2AuthenticationSuccessHandler;
-    // private final OAuth2AuthenticationFailureHandler oAuth2AuthenticationFailureHandler;
-=======
->>>>>>> c9f6313a
     private final RedisTemplate<String, Object> redisTemplate;
 
     @Autowired(required = false)
@@ -51,6 +43,7 @@
 
     @Value("${spring.profiles.active:default}")
     private String activeProfile;
+
     @Bean
     public PasswordEncoder passwordEncoder() {
         return PasswordEncoderFactories.createDelegatingPasswordEncoder();
@@ -66,7 +59,7 @@
         CorsConfiguration configuration = new CorsConfiguration();
 
         if ("docker".equals(activeProfile)) {
-            configuration.addAllowedOriginPattern("*"); // Docker 환경에서 모든 origin 허용 (addAllowedOriginPattern 사용)
+            configuration.addAllowedOriginPattern("*"); // Docker 환경에서 모든 origin 허용
             configuration.setAllowCredentials(true); // 쿠키 포함 요청 허용
         } else {
             configuration.addAllowedOrigin("http://localhost:3000"); // React 개발 서버
@@ -90,15 +83,15 @@
             .cors(cors -> cors.configurationSource(corsConfigurationSource()))
             .csrf(csrf -> csrf.disable())
             .httpBasic(httpBasic -> httpBasic.disable())
-                .sessionManagement(session -> session.sessionCreationPolicy(SessionCreationPolicy.STATELESS))
-                .authorizeHttpRequests(authz -> authz
+            .sessionManagement(session -> session.sessionCreationPolicy(SessionCreationPolicy.STATELESS))
+            .authorizeHttpRequests(authz -> authz
                 .requestMatchers("/error").permitAll()
                 .requestMatchers("/oauth2/**", "/login/oauth2/**").permitAll()
-                .requestMatchers("/api/auth/**", "/api/v1/auth/**").permitAll()  // Authentication endpoints (signup, login, refresh)
+                .requestMatchers("/api/auth/**", "/api/v1/auth/**").permitAll()  // Authentication endpoints
                 .requestMatchers("/api/users/**").permitAll()
                 .requestMatchers("/api/test/**").permitAll()
                 .requestMatchers("/api/debug/**").permitAll()  // Debug endpoints for testing
-                .requestMatchers("/api/chat/**", "/api/v1/chat/**").permitAll()  // Chat endpoints for testing
+                .requestMatchers("/api/chat/**", "/api/v1/chat/**").permitAll()  // Chat endpoints
                 .requestMatchers("/api/trips/**").permitAll()  // Trips endpoints for testing
                 .requestMatchers("/api/tour/**").permitAll()  // Tour API endpoints for testing
                 .requestMatchers("/api/search/**").permitAll()  // Search API endpoints
@@ -107,17 +100,10 @@
                 .requestMatchers("/actuator/**").permitAll()
                 .requestMatchers("/swagger-ui/**", "/v3/api-docs/**", "/swagger-ui.html").permitAll()
                 .anyRequest().authenticated()
-                );
+            );
 
         http.addFilterBefore(jwtAuthenticationFilter(), UsernamePasswordAuthenticationFilter.class);
 
-<<<<<<< HEAD
-        // OAuth2 설정 임시 비활성화 (클라이언트 등록 정보 없음)
-        // http.oauth2Login(oauth2 -> oauth2
-        //         .userInfoEndpoint(userInfo -> userInfo.userService(customOAuth2UserService))
-        //         .successHandler(oAuth2AuthenticationSuccessHandler)
-        //         .failureHandler(oAuth2AuthenticationFailureHandler));
-=======
         // OAuth2는 docker 프로필이 아닐 때만 활성화
         if (!"docker".equals(activeProfile) && customOAuth2UserService != null) {
             http.oauth2Login(oauth2 -> oauth2
@@ -125,7 +111,6 @@
                     .successHandler(oAuth2AuthenticationSuccessHandler)
                     .failureHandler(oAuth2AuthenticationFailureHandler));
         }
->>>>>>> c9f6313a
 
         return http.build();
     }
