package com.compass.config;

import org.springframework.context.annotation.Bean;
import org.springframework.context.annotation.Configuration;
import org.springframework.data.redis.core.RedisTemplate;
import org.springframework.security.config.annotation.web.builders.HttpSecurity;
import org.springframework.security.config.annotation.web.configuration.EnableWebSecurity;
import org.springframework.security.config.http.SessionCreationPolicy;
import org.springframework.security.crypto.factory.PasswordEncoderFactories;
import org.springframework.security.crypto.password.PasswordEncoder;
import org.springframework.security.web.SecurityFilterChain;
import org.springframework.security.web.authentication.UsernamePasswordAuthenticationFilter;
import org.springframework.web.cors.CorsConfiguration;
import org.springframework.web.cors.CorsConfigurationSource;
import org.springframework.web.cors.UrlBasedCorsConfigurationSource;

import com.compass.config.jwt.JwtAuthenticationFilter;
import com.compass.config.jwt.JwtTokenProvider;
import com.compass.config.oauth.CustomOAuth2UserService;
import com.compass.config.oauth.OAuth2AuthenticationFailureHandler;
import com.compass.config.oauth.OAuth2AuthenticationSuccessHandler;

import lombok.RequiredArgsConstructor;

@Configuration
@EnableWebSecurity
@RequiredArgsConstructor
public class SecurityConfig {

    private final JwtTokenProvider jwtTokenProvider;
    private final CustomOAuth2UserService customOAuth2UserService;
    private final OAuth2AuthenticationSuccessHandler oAuth2AuthenticationSuccessHandler;
    private final OAuth2AuthenticationFailureHandler oAuth2AuthenticationFailureHandler;
    private final RedisTemplate<String, Object> redisTemplate;
    @Bean
    public PasswordEncoder passwordEncoder() {
        return PasswordEncoderFactories.createDelegatingPasswordEncoder();
    }

    @Bean
    public JwtAuthenticationFilter jwtAuthenticationFilter() {
        return new JwtAuthenticationFilter(jwtTokenProvider, redisTemplate);
    }

    @Bean
    public CorsConfigurationSource corsConfigurationSource() {
        CorsConfiguration configuration = new CorsConfiguration();
        configuration.addAllowedOrigin("http://localhost:3000"); // React 개발 서버
        configuration.addAllowedOrigin("http://localhost:5173"); // Vite 개발 서버
        configuration.addAllowedMethod("*"); // 모든 HTTP 메서드 허용
        configuration.addAllowedHeader("*"); // 모든 헤더 허용
        configuration.setAllowCredentials(true); // 쿠키 포함 요청 허용
        configuration.setMaxAge(3600L); // preflight 캐시 시간
        
        UrlBasedCorsConfigurationSource source = new UrlBasedCorsConfigurationSource();
        source.registerCorsConfiguration("/**", configuration);
        return source;
    }
    
    @Bean
    public SecurityFilterChain filterChain(HttpSecurity http) throws Exception {
        http
            .cors(cors -> cors.configurationSource(corsConfigurationSource()))
            .csrf(csrf -> csrf.disable())
            .httpBasic(httpBasic -> httpBasic.disable())
                .sessionManagement(session -> session.sessionCreationPolicy(SessionCreationPolicy.STATELESS))
                .authorizeHttpRequests(authz -> authz
                .requestMatchers("/oauth2/**", "/login/oauth2/**").permitAll()
                .requestMatchers("/api/auth/**").permitAll()  // Authentication endpoints (signup, login, refresh)
                .requestMatchers("/api/users/**").permitAll()
                .requestMatchers("/api/test/**").permitAll()
                .requestMatchers("/api/debug/**").permitAll()  // Debug endpoints for testing
                .requestMatchers("/api/chat/**").permitAll()  // Chat endpoints for testing
                .requestMatchers("/api/tour/**").permitAll()  // Tour API endpoints for testing
<<<<<<< HEAD
                .requestMatchers("/api/crawl/**").permitAll()  // Crawl API endpoints for testing
=======
>>>>>>> 75c7994d
                .requestMatchers("/health").permitAll()
                .requestMatchers("/actuator/**").permitAll()
                .requestMatchers("/swagger-ui/**", "/v3/api-docs/**", "/swagger-ui.html").permitAll()
                .anyRequest().authenticated()
                );

        http.addFilterBefore(jwtAuthenticationFilter(), UsernamePasswordAuthenticationFilter.class);

        http.oauth2Login(oauth2 -> oauth2
                .userInfoEndpoint(userInfo -> userInfo.userService(customOAuth2UserService))
                .successHandler(oAuth2AuthenticationSuccessHandler)
                .failureHandler(oAuth2AuthenticationFailureHandler));

        return http.build();
    }
}<|MERGE_RESOLUTION|>--- conflicted
+++ resolved
@@ -72,10 +72,6 @@
                 .requestMatchers("/api/debug/**").permitAll()  // Debug endpoints for testing
                 .requestMatchers("/api/chat/**").permitAll()  // Chat endpoints for testing
                 .requestMatchers("/api/tour/**").permitAll()  // Tour API endpoints for testing
-<<<<<<< HEAD
-                .requestMatchers("/api/crawl/**").permitAll()  // Crawl API endpoints for testing
-=======
->>>>>>> 75c7994d
                 .requestMatchers("/health").permitAll()
                 .requestMatchers("/actuator/**").permitAll()
                 .requestMatchers("/swagger-ui/**", "/v3/api-docs/**", "/swagger-ui.html").permitAll()
