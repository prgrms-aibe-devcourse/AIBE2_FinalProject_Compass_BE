--- conflicted
+++ resolved
@@ -71,12 +71,11 @@
                 .requestMatchers("/api/test/**").permitAll()
                 .requestMatchers("/api/debug/**").permitAll()  // Debug endpoints for testing
                 .requestMatchers("/api/chat/**").permitAll()  // Chat endpoints for testing
-<<<<<<< HEAD
+
                 .requestMatchers("/api/trips/**").permitAll()  // Trips endpoints for testing
-=======
+
                 .requestMatchers("/api/tour/**").permitAll()  // Tour API endpoints for testing
                 .requestMatchers("/api/crawl/**").permitAll()  // Crawl API endpoints for testing
->>>>>>> d5f0aa99
                 .requestMatchers("/health").permitAll()
                 .requestMatchers("/actuator/**").permitAll()
                 .requestMatchers("/swagger-ui/**", "/v3/api-docs/**", "/swagger-ui.html").permitAll()
