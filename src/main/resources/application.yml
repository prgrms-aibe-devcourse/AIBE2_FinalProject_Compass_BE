spring:
  config:
    import: "optional:dotenv:.env" # .env 파일을 읽어옵니다.

  application:
    name: compass-backend
  main:
    allow-bean-definition-overriding: true
    
  datasource:
    url: jdbc:postgresql://compass-db.coqwxjz7zumt.ap-northeast-2.rds.amazonaws.com:5432/compass?characterEncoding=UTF-8&useUnicode=true&serverTimezone=Asia/Seoul
    username: postgres
    password: compass1004!
    driver-class-name: org.postgresql.Driver
    
  jpa:
    hibernate:
<<<<<<< HEAD
      ddl-auto: update
=======
      ddl-auto: create
>>>>>>> d5f0aa99
    properties:
      hibernate:
        dialect: org.hibernate.dialect.PostgreSQLDialect
        format_sql: true
        connection:
          characterEncoding: UTF-8
          useUnicode: true
    show-sql: false
  sql:
    init:
      mode: never
    
  redis:
    host: ${REDIS_HOST:localhost}
    port: ${REDIS_PORT:6379}
    password: ${REDIS_PASSWORD:}

  servlet:
    multipart:
      max-file-size: 10MB
      max-request-size: 10MB

  security:
    user:
      name: user
      password: password
    jwt:
      secret: ${JWT_SECRET:your-256-bit-secret-key-for-access-token}
      refresh-secret: ${JWT_REFRESH_SECRET:your-256-bit-secret-key-for-refresh-token}
      access-expiration: 3600000  # 1 hour
      refresh-expiration: 604800000  # 7 days

    oauth2:
      client:
        registration:
          google:
            client-id: ${GOOGLE_CLIENT_ID}
            client-secret: ${GOOGLE_CLIENT_SECRET}
            scope:
              - profile
              - email
          kakao:
            client-id: ${KAKAO_CLIENT_ID}
            client-secret: ${KAKAO_CLIENT_SECRET} # 시크릿 키를 사용하는 경우에만 추가
            client-authentication-method: client_secret_post
            authorization-grant-type: authorization_code
            redirect-uri: "{baseUrl}/login/oauth2/code/{registrationId}"
            scope:
              - profile_nickname
              - account_email
            client-name: Kakao
        provider:
          kakao:
            authorization-uri: https://kauth.kakao.com/oauth/authorize
            token-uri: https://kauth.kakao.com/oauth/token
            user-info-uri: https://kapi.kakao.com/v2/user/me
            user-name-attribute: id
      
  ai:
    openai:
      api-key: ${OPENAI_API_KEY:dummy-openai-key}
      chat:
        options:
          model: gpt-4o-mini
          temperature: 0.7
    
    vertex:
      ai:
        gemini:
          project-id: ${GOOGLE_CLOUD_PROJECT_ID:dummy-project}
          location: ${GOOGLE_CLOUD_LOCATION:us-central1}
          chat:
            options:
              model: gemini-2.0-flash
              temperature: 0.7
    
    vectorstore:
      redis:
        index: compass-embeddings
        prefix: "compass:"

server:
  port: 8080

management:
  endpoints:
    web:
      exposure:
        include: health,info,metrics,prometheus
  metrics:
    export:
      prometheus:
        enabled: true
    tags:
      application: ${spring.application.name}

      
logging:
  level:
    com.compass: DEBUG
    org.springframework.web: INFO
    org.springframework.security: DEBUG

# Tour API Configuration
tour:
  api:
    base-url: https://apis.data.go.kr/B551011/KorService2
    service-key: ${TOUR_API_SERVICE_KEY:a1276cb5e93f8b11431d3d2fbfe5e843c3da51d2cd537c50170ea15e87f343ff}
    response-type: json
    num-of-rows: 100
    page-no: 1
    arrange: A # A=제목순, B=조회순, C=수정일순, D=생성일순, E=거리순
    default-area-code: "1" # 서울

# AWS S3 Configuration
aws:
  access-key-id: ${AWS_ACCESS_KEY_ID:dummy-access-key}
  secret-access-key: ${AWS_SECRET_ACCESS_KEY:dummy-secret-key}
  region: ${AWS_REGION:ap-northeast-2}
  s3:
    bucket-name: ${AWS_S3_BUCKET_NAME:compass-media-bucket}
    base-url: ${AWS_S3_BASE_URL:https://compass-media-bucket.s3.ap-northeast-2.amazonaws.com}

# JWT Configuration for JwtTokenProvider
jwt:
  secret: ${JWT_ACCESS_SECRET:your-256-bit-secret-key-for-jwt-access-token-minimum-32-chars}
  refresh-secret: ${JWT_REFRESH_SECRET:your-256-bit-secret-key-for-jwt-refresh-token-minimum-32-chars}
  access-expiration: 3600000  # 1 hour
  refresh-expiration: 604800000  # 7 days<|MERGE_RESOLUTION|>--- conflicted
+++ resolved
@@ -15,11 +15,7 @@
     
   jpa:
     hibernate:
-<<<<<<< HEAD
       ddl-auto: update
-=======
-      ddl-auto: create
->>>>>>> d5f0aa99
     properties:
       hibernate:
         dialect: org.hibernate.dialect.PostgreSQLDialect
