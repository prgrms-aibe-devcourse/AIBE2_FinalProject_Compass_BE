--- conflicted
+++ resolved
@@ -77,11 +77,7 @@
     vertex:
       ai:
         gemini:
-<<<<<<< HEAD
-          project-id: ${GOOGLE_CLOUD_PROJECT_ID:dummy-project-id}
-=======
           project-id: ${GOOGLE_CLOUD_PROJECT_ID:dummy-project}
->>>>>>> 75c7994d
           location: ${GOOGLE_CLOUD_LOCATION:us-central1}
           chat:
             options:
