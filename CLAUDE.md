--- conflicted
+++ resolved
@@ -13,19 +13,8 @@
 # Run tests (requires JAVA_HOME set to Java 17)
 JAVA_HOME=/opt/homebrew/Cellar/openjdk@17/17.0.16/libexec/openjdk.jdk/Contents/Home ./gradlew test
 
-<<<<<<< HEAD
-# Run single test class
-./gradlew test --tests "ClassNameTest"
-
-# Run tests with specific pattern
-./gradlew test --tests "*IntegrationTest"
-
-# Build the application
-./gradlew clean build
-=======
 # Run unit tests only (Redis 불필요) - RECOMMENDED FOR DEVELOPMENT
 JAVA_HOME=/opt/homebrew/Cellar/openjdk@17/17.0.16/libexec/openjdk.jdk/Contents/Home ./gradlew unitTest
->>>>>>> a0ac59ea
 
 # Run integration tests only (Redis 필요)
 JAVA_HOME=/opt/homebrew/Cellar/openjdk@17/17.0.16/libexec/openjdk.jdk/Contents/Home ./gradlew integrationTest
@@ -105,8 +94,8 @@
 
 ### Spring AI Integration
 Spring AI is currently active in `build.gradle`:
-- Lines 46-48: Spring AI dependencies (openai, vertex-ai-gemini, redis-store)
-- Lines 89-93: Dependency management for Spring AI BOM
+- Lines 42-44: Spring AI dependencies (openai, vertex-ai-gemini, redis-store)
+- Lines 88-92: Dependency management for Spring AI BOM
 - Environment variables required for OpenAI/Google Cloud are loaded from `.env` file
 
 ### Key API Endpoints
@@ -143,14 +132,9 @@
 ### Spring Profiles
 - **default**: Local development with local DB/Redis
 - **docker**: Running inside Docker container
-<<<<<<< HEAD
-- **test**: Test environment with H2 and embedded Redis
-- **h2**: H2 database profile for development/testing
-=======
 - **test**: Test environment with test databases
 - **test-no-redis**: Unit test environment without Redis (for CI/CD)
 - **local-no-redis**: Local development without Redis
->>>>>>> a0ac59ea
 
 ## Development Guidelines
 
@@ -170,12 +154,6 @@
 ### Testing Approach
 - Unit tests with JUnit 5 and Mockito
 - Integration tests for API endpoints
-<<<<<<< HEAD
-- Embedded Redis for testing (`it.ozimov:embedded-redis:0.7.3`)
-- H2 database for test environment
-- Test files located in `src/test/java/com/compass/`
-- Run specific tests: `./gradlew test --tests "ClassName*"`
-=======
 - **Test categorization with @Tag annotation**:
   - `@Tag("unit")` - Unit tests that don't require Redis
   - `@Tag("integration")` - Integration tests that require Redis
@@ -183,7 +161,6 @@
 - Performance testing with k6 scripts
 - Test files located in `src/test/java/com/compass/`
 - **Redis transition strategy**: Tests can run without Redis using `unitTest` task
->>>>>>> a0ac59ea
 
 ### Code Structure Patterns
 Each domain follows a layered architecture:
@@ -205,14 +182,12 @@
 
 ## CI/CD Pipeline
 
-GitHub Actions workflows:
-- **ci.yml**: Runs on push/PR to main/develop branches
-  1. Sets up PostgreSQL and Redis test containers
-  2. Runs tests with `./gradlew test`
-  3. Builds JAR with `./gradlew build`
-  4. Uploads test results and JAR artifacts
-- **docker-build.yml**: Docker image building
-- **deploy.yml**: Deployment automation
+GitHub Actions workflow (`.github/workflows/ci.yml`):
+1. Runs on push/PR to main/develop branches
+2. Sets up PostgreSQL and Redis test containers
+3. Runs tests with `./gradlew test`
+4. Builds JAR with `./gradlew build`
+5. Uploads test results and JAR artifacts
 
 ## Important Notes
 
