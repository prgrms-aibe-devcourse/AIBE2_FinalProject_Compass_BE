# CLAUDE.md

This file provides guidance to Claude Code (claude.ai/code) when working with this repository.

## Project Overview

Compass is an AI-powered personalized travel planning service built with Spring Boot and Spring AI. The backend provides REST APIs for authentication, chat functionality, and personalized travel recommendations using LLM integration.

## Essential Commands

### Docker 실행 (필수)
```bash
<<<<<<< HEAD
# ⚠️ 백엔드는 반드시 Docker로 실행
=======
# Run tests (requires Java 17 - Windows environment)
./gradlew test

# Run unit tests only (Redis 불필요) - RECOMMENDED FOR DEVELOPMENT
./gradlew unitTest

# Run integration tests only (Redis 필요)
./gradlew integrationTest

# Run a single test class
./gradlew test --tests SimpleKeywordDetectorTest

# Build without tests (faster)
./gradlew clean build -x test

# Run application locally with environment variables (Windows)
./gradlew bootRun

# Run on different port (to avoid conflicts)
./gradlew bootRun --args='--server.port=8081'

# Run only PostgreSQL and Redis (for local development with IDE)
docker-compose up -d postgres redis

# Run complete stack (PostgreSQL + Redis + Spring Boot)
>>>>>>> d5f0aa99
docker-compose up -d

# 로그 확인
docker-compose logs -f app

# 중지
docker-compose down
```

### 테스트 실행
```bash
# Unit tests (Redis 불필요)
JAVA_HOME=/opt/homebrew/Cellar/openjdk@17/17.0.16/libexec/openjdk.jdk/Contents/Home ./gradlew unitTest

# 전체 테스트
JAVA_HOME=/opt/homebrew/Cellar/openjdk@17/17.0.16/libexec/openjdk.jdk/Contents/Home ./gradlew test

# 빌드 (테스트 제외)
JAVA_HOME=/opt/homebrew/Cellar/openjdk@17/17.0.16/libexec/openjdk.jdk/Contents/Home ./gradlew clean build -x test
```

### Frontend 실행
```bash
cd /Users/kmj/Documents/GitHub/AIBE2_FinalProject_Compass_BE/FE
npm install
npm start  # http://localhost:3000
```

## Architecture Overview

### Domain Structure
프로젝트는 5개 도메인으로 구성되어 있으며, 각 팀이 독립적으로 개발합니다:

1. **USER Domain** - 인증/인가, 프로필 관리
2. **CHAT1 Domain** - 기본 채팅 기능
3. **CHAT2 Domain** - LLM 통합, Function Calling, Follow-up 질문 ⭐ **(현재 담당)**
4. **MEDIA Domain** - 이미지 처리, OCR
5. **TRIP Domain** - 여행 계획, RAG 추천

**⚠️ 중요**: 
- 현재 개발자는 **CHAT2 팀** 담당입니다
- 다른 도메인 코드는 가능한 수정하지 않습니다
- CHAT2 책임 영역: LLM 통합, Function Calling, Follow-up 시스템

4. **MEDIA Domain** (`src/main/java/com/compass/domain/media/`)
   - File upload/download with S3 integration
   - OCR text extraction from images
   - Thumbnail generation for images
   - Media metadata management

### Technology Stack
<<<<<<< HEAD
- **Framework**: Spring Boot 3.x, Java 17
- **AI/ML**: Spring AI 1.0.0-M5 (Gemini 2.0 Flash, GPT-4o-mini)
- **Database**: AWS RDS PostgreSQL, Redis 7
- **Security**: JWT 인증
- **Deployment**: Docker, AWS
=======
- **Framework**: Spring Boot 3.3.13 with Java 17
- **Databases**: PostgreSQL 15 (main), Redis 7 (vector store & cache)
- **AI/ML**: Spring AI 1.0.0-M5 with Gemini 2.0 Flash, GPT-4o-mini
- **Security**: JWT-based authentication
- **Media Processing**: Thumbnailator, Google Cloud Vision OCR, WebP support
- **Cloud Storage**: AWS S3 for file storage
- **Monitoring**: Prometheus + Grafana with Micrometer
- **Deployment**: Docker, AWS Elastic Beanstalk, AWS Lambda (MCP servers)

### Spring AI Integration
Spring AI is currently active in `build.gradle`:
- Lines 46-48: Spring AI dependencies (openai, vertex-ai-gemini, redis-store)
- Lines 114-118: Dependency management for Spring AI BOM
- Environment variables required for OpenAI/Google Cloud are loaded from `.env` file

### Key API Endpoints

**Authentication** (`/api/auth/*`):
- POST `/api/auth/signup` - User registration
- POST `/api/auth/login` - Login with JWT token
- POST `/api/auth/refresh` - Token refresh

**Chat** (`/api/chat/*`):
- POST `/api/chat/threads` - Create chat thread
- GET `/api/chat/threads` - List chat threads
- POST `/api/chat/threads/{id}/messages` - Send message
- GET `/api/chat/threads/{id}/messages` - Get messages
- POST `/api/chat/function` - Function calling with AI

**Trip** (`/api/trips/*`):
- POST `/api/trips` - Create trip plan
- GET `/api/trips/{id}` - Get trip details
- GET `/api/trips/recommend` - Get RAG recommendations
>>>>>>> d5f0aa99

**Media** (`/api/media/*`):
- POST `/api/media/upload` - File upload to S3
- GET `/api/media/{id}` - Get media metadata
- GET `/api/media/{id}/download` - Download file
- GET `/api/media/{id}/thumbnail` - Get thumbnail image

## Configuration

### 환경 변수
```bash
# 필수 파일 (프로젝트 루트에 위치)
.env  # API 키 및 설정값
/Users/kmj/Documents/GitHub/AIBE2_FinalProject_Compass_BE/travelagent-468611-1ae0c9d4e187.json  # Google Cloud 인증
```

**주의**: `.env` 파일은 절대 커밋하지 마세요 (`.gitignore`에 포함됨)

### Spring Profiles
- **docker-rds**: Docker 컨테이너 + AWS RDS (권장)
- **test**: 테스트 환경
- **test-no-redis**: Redis 없는 단위 테스트

## Development Guidelines

### Branch Strategy
- Main: `main`
- Feature: `feature/domain-feature` (예: `feature/chat2-followup`)
- Fix: `fix/domain-issue`

### Commit Convention
- `feat:` 새 기능
- `fix:` 버그 수정
- `refactor:` 리팩토링
- `test:` 테스트
- `docs:` 문서

### Testing
- 모든 테스트에 `@Tag("unit")` 또는 `@Tag("integration")` 추가
- 최소 커버리지: 80%
- 테스트 위치: `src/test/java/com/compass/domain/[domain]/`

## Clean Code Guidelines

### 읽기 쉬운 코드
- 명확한 변수/메서드명 사용
- 메서드는 20줄 이내
- 한 메서드는 한 가지 일만
- 중첩 깊이 최대 3레벨

### 구조화
- 일관된 코드 포맷팅
- 관련 기능은 함께 그룹화
- 논리적 섹션 간 빈 줄 추가

### 의존성 관리
- 의존성 주입 일관되게 사용
- 순환 의존성 방지
- 인터페이스로 추상화

### 에러 처리
- 구체적인 예외 사용
- 의미 있는 에러 메시지
- Optional 활용

## CHAT2 Domain Workflow

### 여행 정보 수집 플로우
모든 사용자 입력은 여행 계획 요청으로 처리됩니다:

1. **사용자 입력** → LLM이 정보 추출
2. **필수 정보 체크** (순차적):
   - 출발지 (origin)
   - 목적지 (destination)
   - 날짜 (dates)
   - 기간 (duration)
   - 동행자 (companions)
   - 예산 (budget)
   - 여행 스타일 (travelStyle)

3. **누락 정보 수집** → Follow-up 질문 생성
4. **정보 완료** → 여행 계획 생성

### 핵심 서비스
- **ChatServiceImpl**: 메인 채팅 서비스
- **TravelInfoCollectionService**: 정보 수집 관리
- **FollowUpQuestionGenerator**: 후속 질문 생성
- **TravelQuestionFlowEngine**: 플로우 제어
- **NaturalLanguageParsingService**: 사용자 입력 파싱

### API Endpoints
- POST `/api/chat/follow-up/question` - Follow-up 질문 생성
- POST `/api/chat/follow-up/response` - 사용자 응답 처리
- GET `/api/chat/follow-up/state/{threadId}` - 수집 상태 조회

## Important Notes

<<<<<<< HEAD
1. **Git 작업 금지**: 모든 git 작업은 개발자가 직접 수행
2. **Docker 필수**: 백엔드는 반드시 Docker로 실행
3. **CHAT2 팀 역할**:
   - LLM 통합 (Gemini, GPT-4)
   - Function Calling 구현
   - Follow-up 질문 시스템
   - 여행 정보 수집 플로우
4. **Spring AI 사용**: 직접 API 호출 대신 Spring AI 추상화 사용
=======
1. **Spring AI**: Currently active and configured for Gemini 2.0 Flash and GPT-4o-mini
2. **Docker Development**: Use `docker-compose up -d postgres redis` for DB only when developing with IDE
3. **Health Check**: Available at `http://localhost:8080/health`
4. **Actuator Endpoints**: Prometheus metrics at `/actuator/prometheus`
5. **Swagger UI**: Available at `/swagger-ui.html` when running locally
6. **Git Operations**: Do NOT perform any git commits or pushes - developer will handle all git operations manually
7. **Developer Role**: Current developer is CHAT2 team member responsible for:
   - LLM integration (Gemini, GPT-4)
   - Function Calling implementation
   - OCR functionality
   - RAG personalization
8. **CHAT Domain LLM Configuration**:
   - Primary Agent: Gemini 2.0 Flash (for general chat operations and function calling)
   - Secondary Agent: GPT-4o-mini (for OpenAI compatibility)
   - Framework: Spring AI (use Spring AI abstractions, not direct API calls)
   - Function Calling: Enabled with travel-related functions (flights, hotels, weather, attractions)

## Development Methodology

### REST API Development Order
Follow this strict development sequence for implementing features:

1. **Entity Setup**: Define JPA entities with proper relationships and constraints
2. **Repository Development**: Create repository interfaces extending JpaRepository
3. **Service Development**: Implement business logic in service layer
4. **Controller Development**: Create REST endpoints with proper validation
5. **Testing**: Write unit and integration tests

**Important**: This order ensures proper layered architecture. Do NOT skip steps.

### Testing Requirements
**MANDATORY**: After implementing any feature based on requirements definition:

1. **Unit Test Creation**:
   - Write unit tests for all new entities, services, and controllers
   - **Add @Tag("unit") or @Tag("integration") to every test class**
   - Minimum coverage: 80% for new code
   - Use JUnit 5 and Mockito for testing

2. **CI Pipeline Validation**:
   - Run `./gradlew unitTest` for Redis-independent tests
   - Run `./gradlew test` to ensure all tests pass (when Redis available)
   - Verify compilation with `./gradlew compileJava`
   - Check that new code doesn't break existing tests

3. **Test Result Reporting**:
   - Always report test results after implementation
   - Include: Total tests, Passed, Failed, Skipped
   - Document any known issues with explanations

4. **Test Files Location**:
   - Unit tests: `src/test/java/com/compass/domain/[domain]/`
   - Integration tests: `src/test/java/com/compass/integration/`

5. **Quality Assurance Workflow**:
   - After unit tests pass, run CI pipeline validation
   - Double-check all tests are passing
   - If all tests pass, create issue template for the completed feature
   - Report completion with test results and issue template

**Important**: Never mark a feature as complete without running tests and reporting results.

### Code Quality and Refactoring Process
**MANDATORY**: After completing any feature implementation or bug fix:

1. **Code Analysis Phase**:
   - Review the entire codebase for SOLID principle violations
   - Identify duplicate code across services and utilities
   - Check for resource inefficiencies (redundant DB calls, duplicate parsing)
   - Look for OCP violations (switch statements that grow with new requirements)

2. **Refactoring Implementation**:
   - Apply Strategy Pattern for extensible behavior (see `ResponseProcessor` pattern)
   - Extract common logic to utility classes (see `TravelParsingUtils`, `TravelInfoValidator`)
   - Use `@Primary` annotation to override legacy implementations
   - Consolidate duplicate parsing and validation logic
   - Centralize constants to avoid magic numbers (see `TravelConstants`)

3. **Quality Verification**:
   - Run all unit tests after refactoring
   - Ensure CI pipeline passes
   - Document refactoring decisions in code comments

### Clean Code Guidelines for Code Review
**IMPORTANT**: Write code that is easy for other team members to review:

1. **Readability First**:
   - Use descriptive variable and method names
   - Keep methods short (ideally < 20 lines)
   - One method should do one thing well
   - Avoid deep nesting (max 3 levels)

2. **Clear Structure**:
   - Follow consistent code formatting
   - Group related functionality together
   - Use proper spacing and indentation
   - Add blank lines between logical sections

3. **Self-Documenting Code**:
   - Code should explain itself without excessive comments
   - Use meaningful constants instead of magic numbers
   - Extract complex conditions into well-named methods
   - Use enums for fixed sets of values

4. **Dependency Management**:
   - Use dependency injection consistently
   - Avoid circular dependencies
   - Keep coupling loose between components
   - Use interfaces for abstraction

5. **Error Handling**:
   - Use specific exceptions, not generic ones
   - Provide meaningful error messages
   - Handle edge cases explicitly
   - Use Optional for nullable returns

6. **Testing**:
   - Write tests that clearly show what's being tested
   - Use descriptive test method names (Korean is OK for clarity)
   - Test one behavior per test method
   - Include both positive and negative test cases

Example of clean code:
```java
// BAD
public void proc(String s, int n) {
    if(s!=null&&n>0&&n<365) {
        // complex logic here
    }
}

// GOOD
public void processTravel(String destination, int durationDays) {
    if (!isValidTravelRequest(destination, durationDays)) {
        throw new InvalidTravelRequestException(
            String.format("Invalid travel request: destination=%s, duration=%d", 
                         destination, durationDays)
        );
    }
    // process travel logic
}

private boolean isValidTravelRequest(String destination, int durationDays) {
    return destination != null && 
           !destination.trim().isEmpty() &&
           durationDays >= TravelConstants.MIN_DURATION_DAYS &&
           durationDays <= TravelConstants.MAX_DURATION_DAYS;
}
```

### Database ERD Updates
- Any structural changes to the database must be reflected in `/docs/DATABASE_ERD.md`
- Update both the Mermaid diagram and table specifications
- Keep DDL scripts synchronized with entity changes

## Function Calling Architecture

The CHAT domain implements Spring AI Function Calling with the following structure:

### Key Components
- **FunctionCallingConfiguration** (`chat/config/`): Bean definitions for travel functions
- **TravelFunctions** (`chat/function/`): Implementation of travel-related functions
- **FunctionCallingChatService** (`chat/service/`): Orchestrates AI conversations with function calls
- **Model classes** (`chat/function/model/`): Request/Response DTOs for each function

### Available Functions
- Flight search
- Hotel search
- Restaurant search
- Attraction search
- Weather information
- Cultural experiences
- Leisure activities
- Cafe search
- Exhibition search

### Prompt Templates
The system uses a hierarchical prompt template structure:
- **AbstractPromptTemplate**: Base template with common functionality
- **Travel-specific templates**: 
  - TravelPlanningPrompt
  - TravelRecommendationPrompt
  - DailyItineraryPrompt
  - BudgetOptimizationPrompt
  - DestinationDiscoveryPrompt
  - LocalExperiencePrompt

## CHAT Domain Service Architecture

The CHAT domain has evolved to use a prompt template-based approach with specialized services:

### Core Services
- **ChatModelService**: Manages LLM interactions (Gemini 2.0 Flash, GPT-4o-mini)
- **PromptTemplateService**: Orchestrates prompt template selection and processing
- **TravelTemplateService**: Generates travel-specific responses using templates
- **FunctionCallingChatService**: Handles function calling for external API integration
- **NaturalLanguageParsingService**: Parses user input to extract travel parameters
- **PromptEngineeringService**: Optimizes prompts for better LLM responses
- **SimpleKeywordDetector**: Automatically selects appropriate templates based on user input

### Processing Flow
1. User message → NaturalLanguageParsingService (extract parameters)
2. Parameters → SimpleKeywordDetector (select template)
3. Template → PromptTemplateService (build enriched prompt)
4. Prompt → ChatModelService (get LLM response)
5. Response → FunctionCallingChatService (if external data needed)
6. Final response → User

### New API Endpoints
- POST `/api/chat/travel` - Template-based travel chat with personalization
- GET `/api/chat/templates` - List available prompt templates
- GET `/api/chat/templates/{name}` - Get template details

## Project Status

The project has evolved from initial setup to a functional AI travel assistant with:
- Spring Boot application configured with Spring AI
- Docker Compose for local development
- PostgreSQL and Redis integration (with Redis-optional testing)
- JWT authentication system
- Function Calling implementation for travel services
- **Advanced prompt template system with keyword detection**
- **Personalization using UserContext and TravelHistory**
- Integration tests for AI functionalities
- **CI/CD pipeline with Redis-independent testing**

Current Implementation Status:
- ✅ **CHAT2 Team**: Template system, personalization models, itinerary templates, follow-up questions
- ✅ **USER Team**: Authentication, preference management, budget settings
- 🔄 **MEDIA Team**: File upload/S3 integration, OCR processing, thumbnail generation (in progress)
- ✅ **CI/CD**: Test separation strategy with Redis-independent unit tests

Current branch: `MEDIA-/-REQ-MEDIA-007-썸네일-생성`

Current focus areas:
- Completing MEDIA domain thumbnail generation feature
- RAG-based personalization integration
- Media processing optimization
>>>>>>> d5f0aa99
<|MERGE_RESOLUTION|>--- conflicted
+++ resolved
@@ -10,127 +10,17 @@
 
 ### Docker 실행 (필수)
 ```bash
-<<<<<<< HEAD
+
 # ⚠️ 백엔드는 반드시 Docker로 실행
-=======
-# Run tests (requires Java 17 - Windows environment)
-./gradlew test
-
-# Run unit tests only (Redis 불필요) - RECOMMENDED FOR DEVELOPMENT
-./gradlew unitTest
-
-# Run integration tests only (Redis 필요)
-./gradlew integrationTest
-
-# Run a single test class
-./gradlew test --tests SimpleKeywordDetectorTest
-
-# Build without tests (faster)
-./gradlew clean build -x test
-
-# Run application locally with environment variables (Windows)
-./gradlew bootRun
-
-# Run on different port (to avoid conflicts)
-./gradlew bootRun --args='--server.port=8081'
-
-# Run only PostgreSQL and Redis (for local development with IDE)
-docker-compose up -d postgres redis
-
-# Run complete stack (PostgreSQL + Redis + Spring Boot)
->>>>>>> d5f0aa99
-docker-compose up -d
-
-# 로그 확인
-docker-compose logs -f app
-
-# 중지
-docker-compose down
-```
-
-### 테스트 실행
-```bash
-# Unit tests (Redis 불필요)
-JAVA_HOME=/opt/homebrew/Cellar/openjdk@17/17.0.16/libexec/openjdk.jdk/Contents/Home ./gradlew unitTest
-
-# 전체 테스트
-JAVA_HOME=/opt/homebrew/Cellar/openjdk@17/17.0.16/libexec/openjdk.jdk/Contents/Home ./gradlew test
-
-# 빌드 (테스트 제외)
-JAVA_HOME=/opt/homebrew/Cellar/openjdk@17/17.0.16/libexec/openjdk.jdk/Contents/Home ./gradlew clean build -x test
-```
-
-### Frontend 실행
-```bash
-cd /Users/kmj/Documents/GitHub/AIBE2_FinalProject_Compass_BE/FE
-npm install
-npm start  # http://localhost:3000
-```
-
-## Architecture Overview
-
-### Domain Structure
-프로젝트는 5개 도메인으로 구성되어 있으며, 각 팀이 독립적으로 개발합니다:
-
-1. **USER Domain** - 인증/인가, 프로필 관리
-2. **CHAT1 Domain** - 기본 채팅 기능
-3. **CHAT2 Domain** - LLM 통합, Function Calling, Follow-up 질문 ⭐ **(현재 담당)**
-4. **MEDIA Domain** - 이미지 처리, OCR
-5. **TRIP Domain** - 여행 계획, RAG 추천
-
-**⚠️ 중요**: 
-- 현재 개발자는 **CHAT2 팀** 담당입니다
-- 다른 도메인 코드는 가능한 수정하지 않습니다
-- CHAT2 책임 영역: LLM 통합, Function Calling, Follow-up 시스템
-
-4. **MEDIA Domain** (`src/main/java/com/compass/domain/media/`)
-   - File upload/download with S3 integration
-   - OCR text extraction from images
-   - Thumbnail generation for images
-   - Media metadata management
 
 ### Technology Stack
-<<<<<<< HEAD
+
 - **Framework**: Spring Boot 3.x, Java 17
 - **AI/ML**: Spring AI 1.0.0-M5 (Gemini 2.0 Flash, GPT-4o-mini)
 - **Database**: AWS RDS PostgreSQL, Redis 7
 - **Security**: JWT 인증
 - **Deployment**: Docker, AWS
-=======
-- **Framework**: Spring Boot 3.3.13 with Java 17
-- **Databases**: PostgreSQL 15 (main), Redis 7 (vector store & cache)
-- **AI/ML**: Spring AI 1.0.0-M5 with Gemini 2.0 Flash, GPT-4o-mini
-- **Security**: JWT-based authentication
-- **Media Processing**: Thumbnailator, Google Cloud Vision OCR, WebP support
-- **Cloud Storage**: AWS S3 for file storage
-- **Monitoring**: Prometheus + Grafana with Micrometer
-- **Deployment**: Docker, AWS Elastic Beanstalk, AWS Lambda (MCP servers)
 
-### Spring AI Integration
-Spring AI is currently active in `build.gradle`:
-- Lines 46-48: Spring AI dependencies (openai, vertex-ai-gemini, redis-store)
-- Lines 114-118: Dependency management for Spring AI BOM
-- Environment variables required for OpenAI/Google Cloud are loaded from `.env` file
-
-### Key API Endpoints
-
-**Authentication** (`/api/auth/*`):
-- POST `/api/auth/signup` - User registration
-- POST `/api/auth/login` - Login with JWT token
-- POST `/api/auth/refresh` - Token refresh
-
-**Chat** (`/api/chat/*`):
-- POST `/api/chat/threads` - Create chat thread
-- GET `/api/chat/threads` - List chat threads
-- POST `/api/chat/threads/{id}/messages` - Send message
-- GET `/api/chat/threads/{id}/messages` - Get messages
-- POST `/api/chat/function` - Function calling with AI
-
-**Trip** (`/api/trips/*`):
-- POST `/api/trips` - Create trip plan
-- GET `/api/trips/{id}` - Get trip details
-- GET `/api/trips/recommend` - Get RAG recommendations
->>>>>>> d5f0aa99
 
 **Media** (`/api/media/*`):
 - POST `/api/media/upload` - File upload to S3
@@ -228,7 +118,7 @@
 
 ## Important Notes
 
-<<<<<<< HEAD
+
 1. **Git 작업 금지**: 모든 git 작업은 개발자가 직접 수행
 2. **Docker 필수**: 백엔드는 반드시 Docker로 실행
 3. **CHAT2 팀 역할**:
@@ -237,243 +127,3 @@
    - Follow-up 질문 시스템
    - 여행 정보 수집 플로우
 4. **Spring AI 사용**: 직접 API 호출 대신 Spring AI 추상화 사용
-=======
-1. **Spring AI**: Currently active and configured for Gemini 2.0 Flash and GPT-4o-mini
-2. **Docker Development**: Use `docker-compose up -d postgres redis` for DB only when developing with IDE
-3. **Health Check**: Available at `http://localhost:8080/health`
-4. **Actuator Endpoints**: Prometheus metrics at `/actuator/prometheus`
-5. **Swagger UI**: Available at `/swagger-ui.html` when running locally
-6. **Git Operations**: Do NOT perform any git commits or pushes - developer will handle all git operations manually
-7. **Developer Role**: Current developer is CHAT2 team member responsible for:
-   - LLM integration (Gemini, GPT-4)
-   - Function Calling implementation
-   - OCR functionality
-   - RAG personalization
-8. **CHAT Domain LLM Configuration**:
-   - Primary Agent: Gemini 2.0 Flash (for general chat operations and function calling)
-   - Secondary Agent: GPT-4o-mini (for OpenAI compatibility)
-   - Framework: Spring AI (use Spring AI abstractions, not direct API calls)
-   - Function Calling: Enabled with travel-related functions (flights, hotels, weather, attractions)
-
-## Development Methodology
-
-### REST API Development Order
-Follow this strict development sequence for implementing features:
-
-1. **Entity Setup**: Define JPA entities with proper relationships and constraints
-2. **Repository Development**: Create repository interfaces extending JpaRepository
-3. **Service Development**: Implement business logic in service layer
-4. **Controller Development**: Create REST endpoints with proper validation
-5. **Testing**: Write unit and integration tests
-
-**Important**: This order ensures proper layered architecture. Do NOT skip steps.
-
-### Testing Requirements
-**MANDATORY**: After implementing any feature based on requirements definition:
-
-1. **Unit Test Creation**:
-   - Write unit tests for all new entities, services, and controllers
-   - **Add @Tag("unit") or @Tag("integration") to every test class**
-   - Minimum coverage: 80% for new code
-   - Use JUnit 5 and Mockito for testing
-
-2. **CI Pipeline Validation**:
-   - Run `./gradlew unitTest` for Redis-independent tests
-   - Run `./gradlew test` to ensure all tests pass (when Redis available)
-   - Verify compilation with `./gradlew compileJava`
-   - Check that new code doesn't break existing tests
-
-3. **Test Result Reporting**:
-   - Always report test results after implementation
-   - Include: Total tests, Passed, Failed, Skipped
-   - Document any known issues with explanations
-
-4. **Test Files Location**:
-   - Unit tests: `src/test/java/com/compass/domain/[domain]/`
-   - Integration tests: `src/test/java/com/compass/integration/`
-
-5. **Quality Assurance Workflow**:
-   - After unit tests pass, run CI pipeline validation
-   - Double-check all tests are passing
-   - If all tests pass, create issue template for the completed feature
-   - Report completion with test results and issue template
-
-**Important**: Never mark a feature as complete without running tests and reporting results.
-
-### Code Quality and Refactoring Process
-**MANDATORY**: After completing any feature implementation or bug fix:
-
-1. **Code Analysis Phase**:
-   - Review the entire codebase for SOLID principle violations
-   - Identify duplicate code across services and utilities
-   - Check for resource inefficiencies (redundant DB calls, duplicate parsing)
-   - Look for OCP violations (switch statements that grow with new requirements)
-
-2. **Refactoring Implementation**:
-   - Apply Strategy Pattern for extensible behavior (see `ResponseProcessor` pattern)
-   - Extract common logic to utility classes (see `TravelParsingUtils`, `TravelInfoValidator`)
-   - Use `@Primary` annotation to override legacy implementations
-   - Consolidate duplicate parsing and validation logic
-   - Centralize constants to avoid magic numbers (see `TravelConstants`)
-
-3. **Quality Verification**:
-   - Run all unit tests after refactoring
-   - Ensure CI pipeline passes
-   - Document refactoring decisions in code comments
-
-### Clean Code Guidelines for Code Review
-**IMPORTANT**: Write code that is easy for other team members to review:
-
-1. **Readability First**:
-   - Use descriptive variable and method names
-   - Keep methods short (ideally < 20 lines)
-   - One method should do one thing well
-   - Avoid deep nesting (max 3 levels)
-
-2. **Clear Structure**:
-   - Follow consistent code formatting
-   - Group related functionality together
-   - Use proper spacing and indentation
-   - Add blank lines between logical sections
-
-3. **Self-Documenting Code**:
-   - Code should explain itself without excessive comments
-   - Use meaningful constants instead of magic numbers
-   - Extract complex conditions into well-named methods
-   - Use enums for fixed sets of values
-
-4. **Dependency Management**:
-   - Use dependency injection consistently
-   - Avoid circular dependencies
-   - Keep coupling loose between components
-   - Use interfaces for abstraction
-
-5. **Error Handling**:
-   - Use specific exceptions, not generic ones
-   - Provide meaningful error messages
-   - Handle edge cases explicitly
-   - Use Optional for nullable returns
-
-6. **Testing**:
-   - Write tests that clearly show what's being tested
-   - Use descriptive test method names (Korean is OK for clarity)
-   - Test one behavior per test method
-   - Include both positive and negative test cases
-
-Example of clean code:
-```java
-// BAD
-public void proc(String s, int n) {
-    if(s!=null&&n>0&&n<365) {
-        // complex logic here
-    }
-}
-
-// GOOD
-public void processTravel(String destination, int durationDays) {
-    if (!isValidTravelRequest(destination, durationDays)) {
-        throw new InvalidTravelRequestException(
-            String.format("Invalid travel request: destination=%s, duration=%d", 
-                         destination, durationDays)
-        );
-    }
-    // process travel logic
-}
-
-private boolean isValidTravelRequest(String destination, int durationDays) {
-    return destination != null && 
-           !destination.trim().isEmpty() &&
-           durationDays >= TravelConstants.MIN_DURATION_DAYS &&
-           durationDays <= TravelConstants.MAX_DURATION_DAYS;
-}
-```
-
-### Database ERD Updates
-- Any structural changes to the database must be reflected in `/docs/DATABASE_ERD.md`
-- Update both the Mermaid diagram and table specifications
-- Keep DDL scripts synchronized with entity changes
-
-## Function Calling Architecture
-
-The CHAT domain implements Spring AI Function Calling with the following structure:
-
-### Key Components
-- **FunctionCallingConfiguration** (`chat/config/`): Bean definitions for travel functions
-- **TravelFunctions** (`chat/function/`): Implementation of travel-related functions
-- **FunctionCallingChatService** (`chat/service/`): Orchestrates AI conversations with function calls
-- **Model classes** (`chat/function/model/`): Request/Response DTOs for each function
-
-### Available Functions
-- Flight search
-- Hotel search
-- Restaurant search
-- Attraction search
-- Weather information
-- Cultural experiences
-- Leisure activities
-- Cafe search
-- Exhibition search
-
-### Prompt Templates
-The system uses a hierarchical prompt template structure:
-- **AbstractPromptTemplate**: Base template with common functionality
-- **Travel-specific templates**: 
-  - TravelPlanningPrompt
-  - TravelRecommendationPrompt
-  - DailyItineraryPrompt
-  - BudgetOptimizationPrompt
-  - DestinationDiscoveryPrompt
-  - LocalExperiencePrompt
-
-## CHAT Domain Service Architecture
-
-The CHAT domain has evolved to use a prompt template-based approach with specialized services:
-
-### Core Services
-- **ChatModelService**: Manages LLM interactions (Gemini 2.0 Flash, GPT-4o-mini)
-- **PromptTemplateService**: Orchestrates prompt template selection and processing
-- **TravelTemplateService**: Generates travel-specific responses using templates
-- **FunctionCallingChatService**: Handles function calling for external API integration
-- **NaturalLanguageParsingService**: Parses user input to extract travel parameters
-- **PromptEngineeringService**: Optimizes prompts for better LLM responses
-- **SimpleKeywordDetector**: Automatically selects appropriate templates based on user input
-
-### Processing Flow
-1. User message → NaturalLanguageParsingService (extract parameters)
-2. Parameters → SimpleKeywordDetector (select template)
-3. Template → PromptTemplateService (build enriched prompt)
-4. Prompt → ChatModelService (get LLM response)
-5. Response → FunctionCallingChatService (if external data needed)
-6. Final response → User
-
-### New API Endpoints
-- POST `/api/chat/travel` - Template-based travel chat with personalization
-- GET `/api/chat/templates` - List available prompt templates
-- GET `/api/chat/templates/{name}` - Get template details
-
-## Project Status
-
-The project has evolved from initial setup to a functional AI travel assistant with:
-- Spring Boot application configured with Spring AI
-- Docker Compose for local development
-- PostgreSQL and Redis integration (with Redis-optional testing)
-- JWT authentication system
-- Function Calling implementation for travel services
-- **Advanced prompt template system with keyword detection**
-- **Personalization using UserContext and TravelHistory**
-- Integration tests for AI functionalities
-- **CI/CD pipeline with Redis-independent testing**
-
-Current Implementation Status:
-- ✅ **CHAT2 Team**: Template system, personalization models, itinerary templates, follow-up questions
-- ✅ **USER Team**: Authentication, preference management, budget settings
-- 🔄 **MEDIA Team**: File upload/S3 integration, OCR processing, thumbnail generation (in progress)
-- ✅ **CI/CD**: Test separation strategy with Redis-independent unit tests
-
-Current branch: `MEDIA-/-REQ-MEDIA-007-썸네일-생성`
-
-Current focus areas:
-- Completing MEDIA domain thumbnail generation feature
-- RAG-based personalization integration
-- Media processing optimization
->>>>>>> d5f0aa99
