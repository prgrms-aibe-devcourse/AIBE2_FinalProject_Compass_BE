plugins {
    id 'java'
    id 'org.springframework.boot' version '3.3.13'
    id 'io.spring.dependency-management' version '1.1.6'
}

group = 'com.compass'
version = '0.0.1-SNAPSHOT'

java {
    toolchain {
        languageVersion = JavaLanguageVersion.of(17)
    }
}

configurations {
    compileOnly {
        extendsFrom annotationProcessor
    }
    // 전역적으로 충돌하는 로깅 라이브러리를 제외하여 모든 테스트 오류를 해결합니다.
    all {
        exclude group: 'org.slf4j', module: 'slf4j-simple'
    }
}

repositories {
    mavenCentral()
    maven { url 'https://repo.spring.io/milestone' }
}

ext {
    set('springAiVersion', "1.0.0-M5")
}

dependencies {
    // Spring Boot Starters
    implementation 'org.springframework.boot:spring-boot-starter-web'
    implementation 'org.springframework.boot:spring-boot-starter-data-jpa'
    implementation 'org.springframework.boot:spring-boot-starter-security'
    implementation 'org.springframework.boot:spring-boot-starter-validation'
    implementation 'org.springframework.boot:spring-boot-starter-actuator'
    implementation 'org.springframework.boot:spring-boot-starter-oauth2-client'
    implementation 'org.springframework.boot:spring-boot-starter-data-redis'

    // Spring AI
    implementation 'org.springframework.ai:spring-ai-openai-spring-boot-starter'
    implementation 'org.springframework.ai:spring-ai-vertex-ai-gemini-spring-boot-starter'
    implementation 'org.springframework.ai:spring-ai-redis-store-spring-boot-starter'

    // Database
    runtimeOnly 'org.postgresql:postgresql'
    runtimeOnly 'com.h2database:h2' // 개발 및 테스트 환경에서 모두 사용

    // JWT
    implementation 'io.jsonwebtoken:jjwt-api:0.11.5'
    runtimeOnly 'io.jsonwebtoken:jjwt-impl:0.11.5'
    runtimeOnly 'io.jsonwebtoken:jjwt-jackson:0.11.5'

    // Java 8 Date/Time support for Jackson
    implementation 'com.fasterxml.jackson.datatype:jackson-datatype-jsr310'

    // Monitoring
    implementation 'io.micrometer:micrometer-registry-prometheus'

<<<<<<< HEAD
    // Swagger
    implementation 'org.springdoc:springdoc-openapi-starter-webmvc-ui:2.2.0'
    
    // Environment variables
    implementation 'io.github.cdimascio:dotenv-java:3.0.0'
    
=======
>>>>>>> 7006c161
    // Lombok
    compileOnly 'org.projectlombok:lombok'
    annotationProcessor 'org.projectlombok:lombok'

    // Development Tools
    developmentOnly 'org.springframework.boot:spring-boot-devtools'

    // Dotenv loader
    implementation 'io.github.cdimascio:dotenv-java:3.0.0'

    // Swagger/OpenAPI
    implementation 'org.springdoc:springdoc-openapi-starter-webmvc-ui:2.3.0'

    // Testing
    testImplementation 'org.springframework.boot:spring-boot-starter-test'
    testImplementation 'org.springframework.security:spring-security-test'
    testRuntimeOnly 'org.junit.platform:junit-platform-launcher'
    testImplementation 'com.h2database:h2'

    // Embedded Redis for testing
    testImplementation 'it.ozimov:embedded-redis:0.7.3'
}

// Spring AI BOM
dependencyManagement {
    imports {
        mavenBom "org.springframework.ai:spring-ai-bom:${springAiVersion}"
    }
}

tasks.named('test') {
    useJUnitPlatform()

    // 테스트 실행 시 성공한 테스트도 표시
    testLogging {
        events "passed", "skipped", "failed"
        showStandardStreams = false
        exceptionFormat = "full"
    }
}

// JAR 파일 이름 설정
bootJar {
    archiveFileName = 'compass-backend.jar'
}<|MERGE_RESOLUTION|>--- conflicted
+++ resolved
@@ -62,15 +62,6 @@
     // Monitoring
     implementation 'io.micrometer:micrometer-registry-prometheus'
 
-<<<<<<< HEAD
-    // Swagger
-    implementation 'org.springdoc:springdoc-openapi-starter-webmvc-ui:2.2.0'
-    
-    // Environment variables
-    implementation 'io.github.cdimascio:dotenv-java:3.0.0'
-    
-=======
->>>>>>> 7006c161
     // Lombok
     compileOnly 'org.projectlombok:lombok'
     annotationProcessor 'org.projectlombok:lombok'
