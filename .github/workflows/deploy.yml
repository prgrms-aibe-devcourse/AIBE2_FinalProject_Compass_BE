--- conflicted
+++ resolved
@@ -11,13 +11,8 @@
   AWS_REGION: ap-northeast-2
   EB_APPLICATION_NAME: ${{ secrets.EB_APPLICATION_NAME }}
   EB_ENVIRONMENT_NAME: ${{ secrets.EB_ENVIRONMENT_NAME }}
-<<<<<<< HEAD
-  AWS_REGION: ap-northeast-2 # 리전은 본인 환경에 맞게 수정
-  GCP_SERVICE_ACCOUNT_JSON: ${{ secrets.GCP_SERVICE_ACCOUNT_JSON }}
-=======
   ECR_REPOSITORY: ${{ secrets.ECR_REPOSITORY_NAME }}
   S3_BUCKET_NAME: ${{ secrets.S3_BUCKET_NAME }}
->>>>>>> fa670b26
 
 permissions:
   id-token: write
@@ -33,7 +28,7 @@
       - name: Checkout source code
         uses: actions/checkout@v3
 
-<<<<<<< HEAD
+<
       # 2. JDK 17 설정 (프로젝트에 맞는 버전으로 수정)
       - name: Set up JDK 17
         uses: actions/setup-java@v4
@@ -53,9 +48,6 @@
 
       # 4. AWS 자격 증명 (OIDC 역할 수임)
       # GitHub Secrets에 저장된 AWS_ROLE_ARN을 사용하여 AWS 역할을 수임
-=======
-      # 2. AWS 자격 증명 (OIDC 역할 수임)
->>>>>>> fa670b26
       - name: Configure AWS credentials
         id: login-aws
         uses: aws-actions/configure-aws-credentials@v4
@@ -82,7 +74,6 @@
       # 5. 배포를 위한 Dockerrun.aws.json 파일 생성
       - name: Generate Dockerrun.aws.json
         run: |
-<<<<<<< HEAD
           mkdir -p .ebextensions
           # 필요한 설정 파일이 있다면 .ebextensions 폴더에 추가할 수 있습니다.
           # 예: cp .ebextensions_example/logging.config .ebextensions/
@@ -94,25 +85,6 @@
             --application-name "${{ env.EB_APPLICATION_NAME }}" \
             --environment-name "${{ env.EB_ENVIRONMENT_NAME }}" \
             --option-settings Namespace=aws:elasticbeanstalk:application:environment,OptionName=GCP_SERVICE_ACCOUNT_JSON,Value="${GCP_SERVICE_ACCOUNT_JSON}"
-=======
-          echo '{ \
-            "AWSEBDockerrunVersion": "1", \
-            "Image": { \
-              "Name": "${{ steps.build-image.outputs.image }}", \
-              "Update": "true" \
-            }, \
-            "Ports": [ \
-              { \
-                "ContainerPort": 8080, \
-                "HostPort": 80 \
-              } \
-            ] \
-          }' > Dockerrun.aws.json
-
-      # 6. 배포 패키지 압축
-      - name: Create deployment package
-        run: zip deploy.zip Dockerrun.aws.json
->>>>>>> fa670b26
 
       # 7. S3에 배포 패키지 업로드
       - name: Upload package to S3
@@ -133,5 +105,7 @@
       - name: Deploy new version to Elastic Beanstalk
         run: |
           aws elasticbeanstalk update-environment \
-            --environment-name "${{ env.EB_ENVIRONMENT_NAME }}" \
-            --version-label "ver-${{ github.sha }}"+
+            --application-name ${{ env.EB_APPLICATION_NAME }} \
+            --environment-name ${{ env.EB_ENVIRONMENT_NAME }} \
+            --version-label "ver-${{ github.sha }}"
