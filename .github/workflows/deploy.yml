--- conflicted
+++ resolved
@@ -28,10 +28,6 @@
       - name: Checkout source code
         uses: actions/checkout@v3
 
-<<<<<<< HEAD
-
-=======
->>>>>>> 336b791d
       # 2. JDK 17 설정 (프로젝트에 맞는 버전으로 수정)
       - name: Set up JDK 17
         uses: actions/setup-java@v4
